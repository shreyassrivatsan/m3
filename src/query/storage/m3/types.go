--- conflicted
+++ resolved
@@ -57,8 +57,7 @@
 		ctx context.Context,
 		query *genericstorage.FetchQuery,
 		options *genericstorage.FetchOptions,
-<<<<<<< HEAD
-	) ([]MultiTagResult, Cleanup, error)
+	) (TagResult, Cleanup, error)
 
 	// CompleteTagsCompressed returns autocompleted tag results.
 	CompleteTagsCompressed(
@@ -66,8 +65,6 @@
 		query *genericstorage.CompleteTagsQuery,
 		options *genericstorage.FetchOptions,
 	) (*genericstorage.CompleteTagsResult, error)
-=======
-	) (TagResult, Cleanup, error)
 }
 
 // SeriesFetchResult is a fetch result with associated metadata.
@@ -76,7 +73,6 @@
 	Metadata block.ResultMetadata
 	// SeriesIterators is the list of series iterators for the result.
 	SeriesIterators encoding.SeriesIterators
->>>>>>> b267303f
 }
 
 // MultiFetchResult is a deduping accumalator for series iterators
