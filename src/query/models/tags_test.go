// Copyright (c) 2018 Uber Technologies, Inc.
//
// Permission is hereby granted, free of charge, to any person obtaining a copy
// of this software and associated documentation files (the "Software"), to deal
// in the Software without restriction, including without limitation the rights
// to use, copy, modify, merge, publish, distribute, sublicense, and/or sell
// copies of the Software, and to permit persons to whom the Software is
// furnished to do so, subject to the following conditions:
//
// The above copyright notice and this permission notice shall be included in
// all copies or substantial portions of the Software.
//
// THE SOFTWARE IS PROVIDED "AS IS", WITHOUT WARRANTY OF ANY KIND, EXPRESS OR
// IMPLIED, INCLUDING BUT NOT LIMITED TO THE WARRANTIES OF MERCHANTABILITY,
// FITNESS FOR A PARTICULAR PURPOSE AND NONINFRINGEMENT. IN NO EVENT SHALL THE
// AUTHORS OR COPYRIGHT HOLDERS BE LIABLE FOR ANY CLAIM, DAMAGES OR OTHER
// LIABILITY, WHETHER IN AN ACTION OF CONTRACT, TORT OR OTHERWISE, ARISING FROM,
// OUT OF OR IN CONNECTION WITH THE SOFTWARE OR THE USE OR OTHER DEALINGS IN
// THE SOFTWARE.

package models

import (
	"bytes"
	"fmt"
	"hash/fnv"
	"reflect"
	"testing"
	"unsafe"

	"github.com/m3db/m3/src/query/util/writer"
	xtest "github.com/m3db/m3/src/x/test"

	"github.com/stretchr/testify/assert"
	"github.com/stretchr/testify/require"
)

func testLongTagIDOutOfOrder(t *testing.T, scheme IDSchemeType) Tags {
	opts := NewTagOptions().SetIDSchemeType(scheme)
	tags := NewTags(3, opts).AddTags([]Tag{
		{Name: []byte("t1"), Value: []byte("v1")},
		{Name: []byte("t3"), Value: []byte("v3")},
		{Name: []byte("t2"), Value: []byte("v2")},
		{Name: []byte("t4"), Value: []byte("v4")},
	})

	return tags
}

<<<<<<< HEAD
func TestLongTagIDOutOfOrder(t *testing.T) {
	tags := NewTags(3, nil).AddTags([]Tag{
		{Name: []byte("t1"), Value: []byte("v1")},
		{Name: []byte("t3"), Value: []byte("v3")},
		{Name: []byte("t2"), Value: []byte("v2")},
		{Name: []byte("t4"), Value: []byte("v4")},
	})

	assert.Equal(t, []byte("t1=v1,t2=v2,t3=v3,t4=v4,"), tags.ID())
	assert.Equal(t, tags.IDLen(), len(tags.ID()))
}

func TestTagID(t *testing.T) {
	tags := createTags(false)
	assert.Equal(t, []byte("t1=v1,t2=v2,"), tags.ID())
	assert.Equal(t, tags.IDLen(), len(tags.ID()))
=======
func TestLongTagNewIDOutOfOrderLegacy(t *testing.T) {
	tags := testLongTagIDOutOfOrder(t, TypeLegacy)
	actual := tags.ID()
	assert.Equal(t, tags.idLen(), len(actual))
	assert.Equal(t, []byte("t1=v1,t2=v2,t3=v3,t4=v4,"), actual)
>>>>>>> 0647a121
}

func TestLongTagNewIDOutOfOrderQuoted(t *testing.T) {
	tags := testLongTagIDOutOfOrder(t, TypeQuoted)
	actual := tags.ID()
	assert.Equal(t, []byte(`{t1="v1",t2="v2",t3="v3",t4="v4"}`), actual)
}

func TestLongTagNewIDOutOfOrderGraphite(t *testing.T) {
	opts := NewTagOptions().SetIDSchemeType(TypeGraphite)
	tags := NewTags(3, opts).AddTags([]Tag{
		{Name: []byte("__g0__"), Value: []byte("v0")},
		{Name: []byte("__g10__"), Value: []byte("v10")},
		{Name: []byte("__g9__"), Value: []byte("v9")},
		{Name: []byte("__g3__"), Value: []byte("v3")},
		{Name: []byte("__g6__"), Value: []byte("v6")},
		{Name: []byte("__g11__"), Value: []byte("v11")},
		{Name: []byte("__g8__"), Value: []byte("v8")},
		{Name: []byte("__g5__"), Value: []byte("v5")},
		{Name: []byte("__g1__"), Value: []byte("v1")},
		{Name: []byte("__g7__"), Value: []byte("v7")},
		{Name: []byte("__g2__"), Value: []byte("v2")},
		{Name: []byte("__g4__"), Value: []byte("v4")},
		{Name: []byte("__g12__"), Value: []byte("v12")},
	})

	actual := tags.ID()
	assert.Equal(t, []byte("v0.v1.v2.v3.v4.v5.v6.v7.v8.v9.v10.v11.v12"), actual)
}

func TestHashedID(t *testing.T) {
	tags := testLongTagIDOutOfOrder(t, TypeLegacy)
	actual := tags.HashedID()

	h := fnv.New64a()
	h.Write([]byte("t1=v1,t2=v2,t3=v3,t4=v4,"))
	expected := h.Sum64()

	assert.Equal(t, expected, actual)
}

func TestLongTagNewIDOutOfOrderQuotedWithEscape(t *testing.T) {
	tags := testLongTagIDOutOfOrder(t, TypeQuoted)
	tags = tags.AddTag(Tag{Name: []byte(`t5""`), Value: []byte(`v"5`)})
	actual := tags.ID()
	assert.Equal(t, []byte(`{t1="v1",t2="v2",t3="v3",t4="v4",t5\"\"="v\"5"}`), actual)
}

func TestQuotedCollisions(t *testing.T) {
	twoTags := NewTags(2, NewTagOptions().SetIDSchemeType(TypeQuoted)).
		AddTags([]Tag{
			{Name: []byte("t1"), Value: []byte("v1")},
			{Name: []byte("t2"), Value: []byte("v2")},
		})

	tagValue := NewTags(2, NewTagOptions().SetIDSchemeType(TypeQuoted)).
		AddTag(Tag{Name: []byte("t1"), Value: []byte(`"v1"t2"v2"`)})
	assert.NotEqual(t, twoTags.ID(), tagValue.ID())

	tagName := NewTags(2, NewTagOptions().SetIDSchemeType(TypeQuoted)).
		AddTag(Tag{Name: []byte(`t1"v1"t2`), Value: []byte("v2")})
	assert.NotEqual(t, twoTags.ID(), tagName.ID())

	assert.NotEqual(t, tagValue.ID(), tagName.ID())
}

func TestLongTagNewIDOutOfOrderPrefixed(t *testing.T) {
	tags := testLongTagIDOutOfOrder(t, TypePrependMeta).
		AddTag(Tag{Name: []byte("t9"), Value: []byte(`"v1"t2"v2"`)})
	actual := tags.ID()
	expectedLength, _ := tags.prependMetaLen()
	require.Equal(t, expectedLength, len(actual))
	assert.Equal(t, []byte(`2,2,2,2,2,2,2,2,2,10!t1v1t2v2t3v3t4v4t9"v1"t2"v2"`), actual)
}

func createTags(withName bool) Tags {
	tags := NewTags(3, nil).AddTags([]Tag{
		{Name: []byte("t1"), Value: []byte("v1")},
		{Name: []byte("t2"), Value: []byte("v2")},
	})

	if withName {
		tags = tags.SetName([]byte("v0"))
	}

	return tags
}

func TestWithoutName(t *testing.T) {
	tags := createTags(true)
	tagsWithoutName := tags.WithoutName()

	assert.Equal(t, createTags(false), tagsWithoutName)
}

func TestTagsWithKeys(t *testing.T) {
	tags := createTags(true)

	tagsWithKeys := tags.TagsWithKeys([][]byte{[]byte("t1")})
	assert.Equal(t, []Tag{{Name: []byte("t1"), Value: []byte("v1")}}, tagsWithKeys.Tags)
}

func TestTagsWithExcludes(t *testing.T) {
	tags := createTags(true)

	tagsWithoutKeys := tags.TagsWithoutKeys([][]byte{[]byte("t1"), tags.Opts.MetricName()})
	assert.Equal(t, []Tag{{Name: []byte("t2"), Value: []byte("v2")}}, tagsWithoutKeys.Tags)
}

func TestTagsWithExcludesCustom(t *testing.T) {
	tags := NewTags(4, nil)
	tags = tags.AddTags([]Tag{
		{Name: []byte("a"), Value: []byte("1")},
		{Name: []byte("b"), Value: []byte("2")},
		{Name: []byte("c"), Value: []byte("3")},
	})

	tags.SetName([]byte("foo"))
	tagsWithoutKeys := tags.TagsWithoutKeys([][]byte{[]byte("a"), []byte("c"), tags.Opts.MetricName()})
	assert.Equal(t, []Tag{{Name: []byte("b"), Value: []byte("2")}}, tagsWithoutKeys.Tags)
}

func TestAddTags(t *testing.T) {
	tags := NewTags(4, nil)

	tagToAdd := Tag{Name: []byte("x"), Value: []byte("3")}
	tags = tags.AddTag(tagToAdd)
	assert.Equal(t, []Tag{tagToAdd}, tags.Tags)

	tagsToAdd := []Tag{
		{Name: []byte("a"), Value: []byte("1")},
		{Name: []byte("b"), Value: []byte("2")},
		{Name: []byte("z"), Value: []byte("4")},
	}

	tags = tags.AddTags(tagsToAdd)
	expected := []Tag{
		{Name: []byte("a"), Value: []byte("1")},
		{Name: []byte("b"), Value: []byte("2")},
		{Name: []byte("x"), Value: []byte("3")},
		{Name: []byte("z"), Value: []byte("4")},
	}

	assert.Equal(t, expected, tags.Tags)
}

func TestAddTagWithoutNormalizing(t *testing.T) {
	tags := NewTags(4, nil)

	tagToAdd := Tag{Name: []byte("x"), Value: []byte("3")}
	tags = tags.AddTagWithoutNormalizing(tagToAdd)
	assert.Equal(t, []Tag{tagToAdd}, tags.Tags)

	tags = tags.AddTagWithoutNormalizing(
		Tag{Name: []byte("a"), Value: []byte("1")},
	)
	expected := []Tag{
		{Name: []byte("x"), Value: []byte("3")},
		{Name: []byte("a"), Value: []byte("1")},
	}

	assert.Equal(t, expected, tags.Tags)
	// Normalization should sort.
	tags.Normalize()
	expected[0], expected[1] = expected[1], expected[0]
	assert.Equal(t, expected, tags.Tags)
}

func TestUpdateName(t *testing.T) {
	name := []byte("!")
	tags := NewTags(1, NewTagOptions().SetMetricName(name))
	actual, found := tags.Get(name)
	assert.False(t, found)
	assert.Nil(t, actual)
	actual, found = tags.Name()
	assert.False(t, found)
	assert.Nil(t, actual)

	value := []byte("n")
	tags = tags.SetName(value)
	actual, found = tags.Get(name)
	assert.True(t, found)
	assert.Equal(t, value, actual)
	actual, found = tags.Name()
	assert.True(t, found)
	assert.Equal(t, value, actual)

	value2 := []byte("abc")
	tags = tags.SetName(value2)
	actual, found = tags.Get(name)
	assert.True(t, found)
	assert.Equal(t, value2, actual)
	actual, found = tags.Name()
	assert.True(t, found)
	assert.Equal(t, value2, actual)
}

func TestUpdateBucket(t *testing.T) {
	name := []byte("!")
	tags := NewTags(1, NewTagOptions().SetBucketName(name))
	actual, found := tags.Get(name)
	assert.False(t, found)
	assert.Nil(t, actual)
	actual, found = tags.Bucket()
	assert.False(t, found)
	assert.Nil(t, actual)

	value := []byte("n")
	tags = tags.SetBucket(value)
	actual, found = tags.Get(name)
	assert.True(t, found)
	assert.Equal(t, value, actual)
	actual, found = tags.Bucket()
	assert.True(t, found)
	assert.Equal(t, value, actual)

	value2 := []byte("abc")
	tags = tags.SetBucket(value2)
	actual, found = tags.Get(name)
	assert.True(t, found)
	assert.Equal(t, value2, actual)
	actual, found = tags.Bucket()
	assert.True(t, found)
	assert.Equal(t, value2, actual)

	value3 := []byte("")
	tags = tags.SetBucket(value3)
	actual, found = tags.Get(name)
	assert.True(t, found)
	assert.Equal(t, value3, actual)
	actual, found = tags.Bucket()
	assert.True(t, found)
	assert.Equal(t, value3, actual)
}

func TestAddOrUpdateTags(t *testing.T) {
	tags := EmptyTags().AddTags([]Tag{
		{Name: []byte("a"), Value: []byte("1")},
		{Name: []byte("z"), Value: []byte("4")},
	})

	tags = tags.AddOrUpdateTag(Tag{Name: []byte("x"), Value: []byte("!!")})
	expected := EmptyTags().AddTags([]Tag{
		{Name: []byte("a"), Value: []byte("1")},
		{Name: []byte("x"), Value: []byte("!!")},
		{Name: []byte("z"), Value: []byte("4")},
	})

	assert.Equal(t, tags, expected)
	tags = tags.AddOrUpdateTag(Tag{Name: []byte("z"), Value: []byte("?")})
	expected = EmptyTags().AddTags([]Tag{
		{Name: []byte("a"), Value: []byte("1")},
		{Name: []byte("x"), Value: []byte("!!")},
		{Name: []byte("z"), Value: []byte("?")},
	})
	assert.Equal(t, expected, tags)
}

func TestCloneTags(t *testing.T) {
	tags := createTags(true)
	cloned := tags.Clone()

	assert.Equal(t, cloned.Opts, tags.Opts)
	assert.Equal(t, cloned.Tags, tags.Tags)
	aHeader := (*reflect.SliceHeader)(unsafe.Pointer(&cloned.Tags))
	bHeader := (*reflect.SliceHeader)(unsafe.Pointer(&tags.Tags))
	assert.False(t, aHeader.Data == bHeader.Data)

	// Assert tag backing slice pointers do not match, but content is equal
	tn, tv := tags.Tags[0].Name, tags.Tags[0].Value
	cn, cv := cloned.Tags[0].Name, cloned.Tags[0].Value
	assert.True(t, bytes.Equal(tn, cn))
	assert.True(t, bytes.Equal(tv, cv))
	assert.False(t, xtest.ByteSlicesBackedBySameData(tn, cn))
	assert.False(t, xtest.ByteSlicesBackedBySameData(tv, cv))
}

func TestTagAppend(t *testing.T) {
	tagsToAdd := Tags{
		Tags: []Tag{
			{Name: []byte("x"), Value: []byte("5")},
			{Name: []byte("b"), Value: []byte("3")},
			{Name: []byte("z"), Value: []byte("1")},
			{Name: []byte("a"), Value: []byte("2")},
			{Name: []byte("c"), Value: []byte("4")},
			{Name: []byte("d"), Value: []byte("6")},
			{Name: []byte("f"), Value: []byte("7")},
		},
	}

	tags := NewTags(2, nil)
	tags = tags.Add(tagsToAdd)
	expected := []Tag{
		{Name: []byte("a"), Value: []byte("2")},
		{Name: []byte("b"), Value: []byte("3")},
		{Name: []byte("c"), Value: []byte("4")},
		{Name: []byte("d"), Value: []byte("6")},
		{Name: []byte("f"), Value: []byte("7")},
		{Name: []byte("x"), Value: []byte("5")},
		{Name: []byte("z"), Value: []byte("1")},
	}

	assert.Equal(t, expected, tags.Tags)
}

func TestWriteTagLengthMeta(t *testing.T) {
	lengths := []int{0, 1, 2, 8, 10, 8, 100, 8, 101, 8, 110, 123456, 12345}
	l := writer.IntsLength(lengths) + 1 // account for final character
	require.Equal(t, 42, l)
	buf := make([]byte, l)
	count := writeTagLengthMeta(buf, lengths)
	require.Equal(t, 42, count)
	assert.Equal(t, []byte("0,1,2,8,10,8,100,8,101,8,110,123456,12345!"), buf)
}

func buildTags(b *testing.B, count, length int, opts TagOptions, escape bool) Tags {
	tags := make([]Tag, count)
	for i := range tags {
		n := []byte(fmt.Sprint("t", i))
		v := make([]byte, length)
		for j := range v {
			if escape {
				v[j] = '"'
			} else {
				v[j] = 'a'
			}
		}

		tags[i] = Tag{Name: n, Value: v}
	}

	return NewTags(count, opts).AddTags(tags)
}

func TestEmptyTags(t *testing.T) {
	tests := []struct {
		idType   IDSchemeType
		expected string
	}{
		{TypeLegacy, ""},
		{TypePrependMeta, ""},
		{TypeGraphite, ""},
		{TypeQuoted, "{}"},
	}

	for _, tt := range tests {
		tags := NewTags(0, NewTagOptions().SetIDSchemeType(tt.idType))
		id := tags.ID()
		assert.Equal(t, []byte(tt.expected), id)
	}
}

var tagBenchmarks = []struct {
	name                string
	tagCount, tagLength int
}{
	{"10  Tags 10  Length", 10, 10},
	{"100 Tags 10  Length", 100, 10},
	{"10  Tags 100 Length", 10, 100},
	{"100 Tags 100 Length", 100, 100},
}

const typeQuotedEscaped = IDSchemeType(100)

var tagIDSchemes = []struct {
	name   string
	scheme IDSchemeType
}{
	{"___legacy", TypeLegacy},
	{"_graphite", TypeGraphite},
	{"__prepend", TypePrependMeta},
	// only simple quotable tag values.
	{"___quoted", TypeQuoted},
	// only escaped tag values.
	{"__esc_qtd", typeQuotedEscaped},
}

/*
Benchmark results:

10__Tags_10__Length___legacy  5000000    236 ns/op   144 B/op  1 allocs/op
10__Tags_10__Length_graphite 10000000    174 ns/op   112 B/op  1 allocs/op
10__Tags_10__Length__prepend  3000000    537 ns/op   336 B/op  2 allocs/op
10__Tags_10__Length___quoted  3000000    404 ns/op   176 B/op  1 allocs/op
10__Tags_10__Length__esc_qtd  1000000   1324 ns/op   320 B/op  2 allocs/op

100_Tags_10__Length___legacy  1000000   2026 ns/op  1536 B/op  1 allocs/op
100_Tags_10__Length_graphite  1000000   1444 ns/op  1152 B/op  1 allocs/op
100_Tags_10__Length__prepend   300000   4601 ns/op  3584 B/op  2 allocs/op
100_Tags_10__Length___quoted   500000   3791 ns/op  1792 B/op  1 allocs/op
100_Tags_10__Length__esc_qtd   100000  12620 ns/op  3280 B/op  2 allocs/op

10__Tags_100_Length___legacy  3000000    412 ns/op  1152 B/op  1 allocs/op
10__Tags_100_Length_graphite  5000000    396 ns/op  1024 B/op  1 allocs/op
10__Tags_100_Length__prepend  2000000    803 ns/op  1312 B/op  2 allocs/op
10__Tags_100_Length___quoted  1000000   1132 ns/op  1152 B/op  1 allocs/op
10__Tags_100_Length__esc_qtd   200000  11400 ns/op  2336 B/op  2 allocs/op

100_Tags_100_Length___legacy   500000   3582 ns/op 10880 B/op  1 allocs/op
100_Tags_100_Length_graphite   500000   3183 ns/op 10240 B/op  1 allocs/op
100_Tags_100_Length__prepend   200000   6866 ns/op 14080 B/op  2 allocs/op
100_Tags_100_Length___quoted   200000  10604 ns/op 10880 B/op  1 allocs/op
100_Tags_100_Length__esc_qtd    20000  90575 ns/op 21969 B/op  2 allocs/op
*/

func BenchmarkIDs(b *testing.B) {
	opts := NewTagOptions()
	for _, bb := range tagBenchmarks {
		for _, idScheme := range tagIDSchemes {
			name := bb.name + idScheme.name
			b.Run(name, func(b *testing.B) {
				var (
					tags Tags
				)

				if idScheme.scheme == typeQuotedEscaped {
					opts = opts.SetIDSchemeType(TypeQuoted)
					tags = buildTags(b, bb.tagCount, bb.tagLength, opts, true)
				} else {
					opts = opts.SetIDSchemeType(idScheme.scheme)
					tags = buildTags(b, bb.tagCount, bb.tagLength, opts, false)
				}

				for i := 0; i < b.N; i++ {
					_ = tags.ID()
				}
			})
		}
		fmt.Println()
	}
}

func TestSerializedLength(t *testing.T) {
	tag := Tag{Name: []byte("foo"), Value: []byte("bar")}
	len, escaping := tag.serializedLength()
	assert.Equal(t, 8, len)
	assert.False(t, escaping.escapeName)
	assert.False(t, escaping.escapeValue)

	tag.Name = []byte("f\ao")
	len, escaping = tag.serializedLength()
	assert.Equal(t, 9, len)
	assert.True(t, escaping.escapeName)
	assert.False(t, escaping.escapeValue)

	tag.Value = []byte(`b"ar`)
	len, escaping = tag.serializedLength()
	assert.Equal(t, 11, len)
	assert.True(t, escaping.escapeName)
	assert.True(t, escaping.escapeValue)

	tag.Name = []byte("baz")
	len, escaping = tag.serializedLength()
	assert.Equal(t, 10, len)
	assert.False(t, escaping.escapeName)
	assert.True(t, escaping.escapeValue)
}<|MERGE_RESOLUTION|>--- conflicted
+++ resolved
@@ -47,30 +47,11 @@
 	return tags
 }
 
-<<<<<<< HEAD
-func TestLongTagIDOutOfOrder(t *testing.T) {
-	tags := NewTags(3, nil).AddTags([]Tag{
-		{Name: []byte("t1"), Value: []byte("v1")},
-		{Name: []byte("t3"), Value: []byte("v3")},
-		{Name: []byte("t2"), Value: []byte("v2")},
-		{Name: []byte("t4"), Value: []byte("v4")},
-	})
-
-	assert.Equal(t, []byte("t1=v1,t2=v2,t3=v3,t4=v4,"), tags.ID())
-	assert.Equal(t, tags.IDLen(), len(tags.ID()))
-}
-
-func TestTagID(t *testing.T) {
-	tags := createTags(false)
-	assert.Equal(t, []byte("t1=v1,t2=v2,"), tags.ID())
-	assert.Equal(t, tags.IDLen(), len(tags.ID()))
-=======
 func TestLongTagNewIDOutOfOrderLegacy(t *testing.T) {
 	tags := testLongTagIDOutOfOrder(t, TypeLegacy)
 	actual := tags.ID()
 	assert.Equal(t, tags.idLen(), len(actual))
 	assert.Equal(t, []byte("t1=v1,t2=v2,t3=v3,t4=v4,"), actual)
->>>>>>> 0647a121
 }
 
 func TestLongTagNewIDOutOfOrderQuoted(t *testing.T) {
